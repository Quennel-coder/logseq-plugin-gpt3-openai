import "./ui/style.css";
import "@logseq/libs";
import { openAIWithStream } from "./lib/openai";
import React, { useState } from "react";
import ReactDOM from "react-dom/client";
import { Command, LogseqAI } from "./ui/LogseqAI";
import { loadUserCommands, loadBuiltInCommands } from "./lib/prompts";
import { getOpenaiSettings, settingsSchema } from "./lib/settings";
import { runDalleBlock, runGptBlock, runGptPage, runWhisper } from "./lib/rawCommands";
import { BlockEntity } from "@logseq/libs/dist/LSPlugin.user";
import { useImmer } from 'use-immer';

logseq.useSettingsSchema(settingsSchema);

async function main() {
  const root = ReactDOM.createRoot(document.getElementById("app")!);
  root.render(
    <React.StrictMode>
      <LogseqApp />
    </React.StrictMode>
  );

  function createModel() {
    return {
      show() {
        logseq.showMainUI({ autoFocus: true });
      },
    };
  }

  logseq.provideModel(createModel());
  logseq.setMainUIInlineStyle({
    zIndex: 11,
  });
}

logseq.ready(main).catch(console.error);

type singleBlockSelected = {
  type: "singleBlockSelected";
  block: BlockEntity;
};

type multipleBlocksSelected = {
  type: "multipleBlocksSelected";
  blocks: BlockEntity[];
};

type noBlockSelected = {
  type: "noBlockSelected";
};

type AppState = {
  selection: (singleBlockSelected | multipleBlocksSelected | noBlockSelected);
}

const defaultAppState: AppState = {
  selection: {
    type: "noBlockSelected",
  },
};

const LogseqApp = () => {

  const [builtInCommands, setBuiltInCommands] = useState<Command[]>([]);
  const [userCommands, setUserCommands] = useState<Command[]>([]);
  const [appState, updateAppState] = useImmer<AppState>(defaultAppState);

  const openUI = async () => {
    const reloadedUserCommands = await loadUserCommands();
    setUserCommands(reloadedUserCommands);
    logseq.showMainUI({ autoFocus: true });
    setTimeout(() => {
      document.getElementById("logseq-openai-search")?.focus();
    }, 100);
  };

  React.useEffect(() => {
    const doLoadBuiltInCommands = async () => {
      const loadedBuiltInCommands = await loadBuiltInCommands();
      setBuiltInCommands(loadedBuiltInCommands);
    };

    doLoadBuiltInCommands();
  }, []);

  React.useEffect(() => {
    const doLoadUserCommands = async () => {
      const loadedUserCommands = await loadUserCommands();
      setUserCommands(loadedUserCommands);
    };
    doLoadUserCommands();
  }, []);

  React.useEffect(() => {
    if (logseq.settings!["popupShortcut"]) {
    logseq.App.registerCommandShortcut(
      {
        binding: logseq.settings!["popupShortcut"],
      },
      async () => {
        const activeText = await logseq.Editor.getEditingCursorPosition();
        const currentBlock = await logseq.Editor.getCurrentBlock();
        const currentPage = await logseq.Editor.getCurrentPage();
        const selectedBlocks = await logseq.Editor.getSelectedBlocks();
        if (selectedBlocks && selectedBlocks.length > 0) {
          updateAppState(draft => {
            draft.selection = {
              type: "multipleBlocksSelected",
              blocks: selectedBlocks,
            };
          });
        } else if (!activeText && !currentPage) {
          logseq.App.showMsg("Put cursor in block or navigate to specific page to use keyboard shortcut", "warning");
          return;
        } else if (activeText && currentBlock) {
          updateAppState(draft => {
            draft.selection = {
              type: "singleBlockSelected",
              block: currentBlock,
            };  
          });
        } else {
          updateAppState(draft => {
            draft.selection = {
              type: "noBlockSelected",
            };
          });
        }
        openUI();
      }
    );
    }
  }, []);

  React.useEffect(() => {
    logseq.Editor.registerBlockContextMenuItem("gpt", async (b) => {
      const block = await logseq.Editor.getBlock(b.uuid);
      if (block) {
        updateAppState(draft => {
          draft.selection = {
            type: "singleBlockSelected",
            block: block,
          };
        });
        openUI();
      }
    });

    logseq.Editor.registerSlashCommand("gpt", async (b) => {
      const block = await logseq.Editor.getBlock(b.uuid);
      if (block) {
        updateAppState(draft => {
          draft.selection = {
            type: "singleBlockSelected",
            block: block,
          };
        });
        openUI();
      }
    });
    logseq.Editor.registerSlashCommand("gpt-page", runGptPage);
    logseq.Editor.registerBlockContextMenuItem("gpt-page", runGptPage);
    logseq.Editor.registerSlashCommand("gpt-block", runGptBlock);
    logseq.Editor.registerBlockContextMenuItem("gpt-block", runGptBlock);
    logseq.Editor.registerSlashCommand("dalle", runDalleBlock);
    logseq.Editor.registerBlockContextMenuItem("dalle", runDalleBlock);
    logseq.Editor.registerSlashCommand("whisper", runWhisper);
    logseq.Editor.registerBlockContextMenuItem("whisper", runWhisper);

    if (logseq.settings!["shortcutBlock"]) {
      logseq.App.registerCommandShortcut(
        { "binding": logseq.settings!["shortcutBlock"] },
        runGptBlock
      );
    }
  }, []);


  const allCommands = [...builtInCommands, ...userCommands];

  const handleCommand = async (command: Command, onContent: (content: string) => void): Promise<string> => {
    let inputText;
    if (appState.selection.type === "singleBlockSelected") {
      inputText = appState.selection.block.content;
    } else if (appState.selection.type === "multipleBlocksSelected") {
      inputText = appState.selection.blocks.map(b => b.content).join("\n");
    } else {
      inputText = "";
    }

    const openAISettings = getOpenaiSettings();
<<<<<<< HEAD
    const response = await openAIWithStream(command.prompt + inputText, openAISettings, onContent, () => {
    });
=======
    // Set temperature of command instead of global temperature
    if (command.temperature!=null && !Number.isNaN(command.temperature)) {
      openAISettings.temperature = command.temperature;
    }
    const response = await openAI(command.prompt + inputText, openAISettings);
>>>>>>> ed3c5fdd
    if (response) {
      return response;
    } else {
      throw new Error("No OpenAI results.");
    }
  };

  const onInsert = async (text: string) => {
    let result = text;
    if (getOpenaiSettings().injectPrefix) {
      result = getOpenaiSettings().injectPrefix + result;
    }
    if (appState.selection.type === "singleBlockSelected") {
      if (appState.selection.block.content.length > 0) {
        logseq.Editor.insertBlock(appState.selection.block.uuid, result, {
          sibling: false,
        });
      } else {
        logseq.Editor.updateBlock(appState.selection.block.uuid, result);
      }
    } else if (appState.selection.type === "multipleBlocksSelected") {
      const lastBlock = appState.selection.blocks[appState.selection.blocks.length - 1];
      logseq.Editor.insertBlock(lastBlock.uuid, result, {
        sibling: true,
      });
    } else if (appState.selection.type === "noBlockSelected"){
      const currentPage = await logseq.Editor.getCurrentPage();
      if (currentPage) {
        logseq.Editor.appendBlockInPage(currentPage.uuid, result);
      }
    } else {
      console.error("Unknown selection type");
    }

    logseq.hideMainUI({ restoreEditingCursor: true });
  };

  const onReplace = async (text: string) => {
    let result = text;
    if (getOpenaiSettings().injectPrefix) {
      result = getOpenaiSettings().injectPrefix + result;
    }

    if (appState.selection.type === "singleBlockSelected") {
      logseq.Editor.updateBlock(appState.selection.block.uuid, result);
    } else if (appState.selection.type === "multipleBlocksSelected") {
      const firstBlock = appState.selection.blocks[0];
      logseq.Editor.updateBlock(firstBlock.uuid, result);
      if (appState.selection.blocks.length > 1) {
        const remainingBlocks = appState.selection.blocks.slice(1);
        const blocksToRemove = remainingBlocks.map(b => logseq.Editor.removeBlock(b.uuid));
        await Promise.all(blocksToRemove);
      }
    } else if (appState.selection.type === "noBlockSelected"){
      const currentPage = await logseq.Editor.getCurrentPage();
      if (currentPage) {
        logseq.Editor.appendBlockInPage(currentPage.uuid, result);
      }
    } else {
      console.error("Unknown selection type");
    }

    logseq.hideMainUI({ restoreEditingCursor: true });
  };

  const onClose = () => {
    logseq.hideMainUI({ restoreEditingCursor: true });
  };

  return (
    <LogseqAI
      commands={allCommands}
      handleCommand={handleCommand}
      onClose={onClose}
      onInsert={onInsert}
      onReplace={onReplace}
    />
  );
};<|MERGE_RESOLUTION|>--- conflicted
+++ resolved
@@ -190,16 +190,12 @@
     }
 
     const openAISettings = getOpenaiSettings();
-<<<<<<< HEAD
-    const response = await openAIWithStream(command.prompt + inputText, openAISettings, onContent, () => {
-    });
-=======
     // Set temperature of command instead of global temperature
     if (command.temperature!=null && !Number.isNaN(command.temperature)) {
       openAISettings.temperature = command.temperature;
     }
-    const response = await openAI(command.prompt + inputText, openAISettings);
->>>>>>> ed3c5fdd
+    const response = await openAIWithStream(command.prompt + inputText, openAISettings, onContent, () => {
+    });
     if (response) {
       return response;
     } else {
