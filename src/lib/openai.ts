import {
  ChatCompletionRequestMessage,
  Configuration,
  CreateChatCompletionResponse,
  CreateImageRequestSizeEnum,
  OpenAIApi
} from "openai";

// import "@logseq/libs";
import { backOff } from "exponential-backoff";
// import axios from "axios";
// import fetch from "typescript";
// import fetch from "fetch-cross";

export type DalleImageSize = 256 | 512 | 1024;

export interface OpenAIOptions {
  apiKey: string;
  baseUrl?: string;
  completionEngine?: string;
  temperature?: number;
  maxTokens?: number;
  dalleImageSize?: DalleImageSize;
  chatPrompt?: string;
  completionEndpoint?: string;
}

const OpenAIDefaults = (apiKey: string): OpenAIOptions => ({
  apiKey,
  completionEngine: "gpt-3.5-turbo",
  temperature: 1.0,
  maxTokens: 1000,
  dalleImageSize: 1024
});

const retryOptions = {
  numOfAttempts: 7,
  retry: (err: any) => {
    if (err instanceof TypeError && err.message === "Failed to fetch") {
      // Handle the TypeError: Failed to fetch error
      console.warn("retrying due to network error", err);
      return true;
    }

    if (!err.response || !err.response.data || !err.response.data.error) {
      return false;
    }
    if (err.response.status === 429) {
      const errorType = err.response.data.error.type;
      if (errorType === "insufficient_quota") {
        return false;
      }
      console.warn("Rate limit exceeded. Retrying...");
      return true;
    }
    if (err.response.status >= 500) {
      return true;
    }

    return false;
  }
};

<<<<<<< HEAD
export async function whisper(file: File, openAiOptions: OpenAIOptions): Promise<string> {
  const apiKey = openAiOptions.apiKey;
  const baseUrl = openAiOptions.baseUrl ? "https://api.openai.com/v1" : openAiOptions.baseUrl;
  const model = "whisper-1";

  // Create a FormData object and append the file
  const formData = new FormData();
  formData.append("model", model);
  formData.append("file", file);
=======
export async function whisper(file: File,openAiOptions:OpenAIOptions): Promise<string> {
    const apiKey = openAiOptions.apiKey;
    const model = 'whisper-1';

    // Create a FormData object and append the file
    const formData = new FormData();
    formData.append('model', model);
    formData.append('file', file);

    // Send a request to the OpenAI API using a form post
    const response = await backOff(
>>>>>>> ed3c5fdd

  // Send a request to the OpenAI API using a form post
  const response = await backOff(
    () => fetch(baseUrl + "/audio/transcriptions", {
      method: "POST",
      headers: {
        "Authorization": `Bearer ${apiKey}`
      },
      body: formData
    }), retryOptions);

<<<<<<< HEAD
  // Check if the response status is OK
  if (!response.ok) {
    throw new Error(`Error transcribing audio: ${response.statusText}`);
  }

  // Parse the response JSON and extract the transcription
  const jsonResponse = await response.json() as any;
  return jsonResponse.text;
}

=======
    // Check if the response status is OK
    if (!response.ok) {
      throw new Error(`Error transcribing audio: ${response.statusText}`);
    }

    // Parse the response JSON and extract the transcription
    const jsonResponse = await response.json();
    return jsonResponse.text;
  }

>>>>>>> ed3c5fdd
export async function dallE(
  prompt: string,
  openAiOptions: OpenAIOptions
): Promise<string | undefined> {
  const options = { ...OpenAIDefaults(openAiOptions.apiKey), ...openAiOptions };

  const configuration = new Configuration({
    apiKey: options.apiKey
  });

  const openai = new OpenAIApi(configuration, options.baseUrl);
  const imageSizeRequest: CreateImageRequestSizeEnum =
    `${options.dalleImageSize}x${options.dalleImageSize}` as CreateImageRequestSizeEnum;

  const response = await backOff(
    () =>
      openai.createImage({
        prompt,
        n: 1,
        size: imageSizeRequest
      }),
    retryOptions
  );
  return response.data.data[0].url;
}

export async function openAI(
  input: string,
  openAiOptions: OpenAIOptions
): Promise<string | null> {
  const options = { ...OpenAIDefaults(openAiOptions.apiKey), ...openAiOptions };
  const engine = options.completionEngine!;

  const configuration = new Configuration({
<<<<<<< HEAD
    apiKey: options.apiKey
=======
    basePath: options.completionEndpoint,
    apiKey: options.apiKey,
>>>>>>> ed3c5fdd
  });

  const openai = new OpenAIApi(configuration, options.baseUrl);
  try {
    if (engine.startsWith("gpt-3.5") || engine.startsWith("gpt-4")) {
      const inputMessages: ChatCompletionRequestMessage[] = [{ role: "user", content: input }];
      if (openAiOptions.chatPrompt && openAiOptions.chatPrompt.length > 0) {
        inputMessages.unshift({ role: "system", content: openAiOptions.chatPrompt });

      }
      const response = await backOff(
        () =>
           openai.createChatCompletion({
            messages: inputMessages,
            temperature: options.temperature,
            max_tokens: options.maxTokens,
            top_p: 1,
            frequency_penalty: 0,
            presence_penalty: 0,
            model: engine
          })
        ,
        retryOptions
      );
      const choices = response.data.choices;
      if (
        choices &&
        choices[0] &&
        choices[0].message &&
        choices[0].message.content &&
        choices[0].message.content.length > 0
      ) {
        return trimLeadingWhitespace(choices[0].message.content);
      } else {
        return null;
      }
    } else {
      const response = await backOff(() =>
          openai.createCompletion({
            prompt: input,
            temperature: options.temperature,
            max_tokens: options.maxTokens,
            top_p: 1,
            frequency_penalty: 0,
            presence_penalty: 0,
            model: engine
          }),
        retryOptions
      );
      const choices = response.data.choices;
      if (
        choices &&
        choices[0] &&
        choices[0].text &&
        choices[0].text.length > 0
      ) {
        return trimLeadingWhitespace(choices[0].text);
      } else {
        return null;
      }
    }
  } catch (e: any) {
    if (e?.response?.data?.error) {
      console.error(e?.response?.data?.error);
      throw new Error(e?.response?.data?.error?.message);
    } else {
      throw e;
    }
  }
}

export async function openAIWithStream(
  input: string,
  openAiOptions: OpenAIOptions,
  onContent: (content: string) => void,
  onStop: () => void
): Promise<string | null> {
  const options = { ...OpenAIDefaults(openAiOptions.apiKey), ...openAiOptions };
  const engine = options.completionEngine!;

  try {
    const inputMessages: ChatCompletionRequestMessage[] = [{ role: "user", content: input }];
    if (openAiOptions.chatPrompt && openAiOptions.chatPrompt.length > 0) {
      inputMessages.unshift({ role: "system", content: openAiOptions.chatPrompt });
    }
    const body = {
      messages: inputMessages,
      temperature: options.temperature,
      max_tokens: options.maxTokens,
      top_p: 1,
      frequency_penalty: 0,
      presence_penalty: 0,
      model: engine,
      stream: true
    }
    const response = await backOff(
      () =>
          fetch(`${options.baseUrl}/chat/completions`, {
            method: "POST",
            body: JSON.stringify(body),
            headers: { Authorization: `Bearer ${options.apiKey}`,
              "Content-Type": "application/json",
              "Accept": "text/event-stream"
            }
          }).then((response) => {
            if (response.ok && response.body) {
              const reader = response.body.pipeThrough(new TextDecoderStream()).getReader();
              let result = ""
              const readStream = (): any =>
                reader.read().then(({
                                      value,
                                      done
                                    }) => {
                  if (done) {
                    reader.cancel();
                    onStop();
                    return Promise.resolve({choices:[{message: {content: result}}]});
                  }

                  const matches = [...value.split("data:")];
                  const data = matches.filter(content => content.trim().length > 0 && !content.trim().includes("[DONE]") )
                    .map(match => JSON.parse(match));
                  if (!data || !data[0]) {
                    return readStream();
                  }

                  let res = ""
                  for(let i = 0; i < data.length; i++) {
                    res += data[i].choices[0]?.delta?.content || ""
                  }
                  console.log(res)
                  result += res
                  onContent(res)
                  // do something if success
                  // and cancel the stream
                  // reader.cancel().catch(() => null);

                  return readStream();
                });
              return readStream();
            } else {
              return Promise.reject(response);
            }
          }),
      retryOptions
    );
    const choices = (response as CreateChatCompletionResponse)?.choices;
    if (
      choices &&
      choices[0] &&
      choices[0].message &&
      choices[0].message.content &&
      choices[0].message.content.length > 0
    ) {
      return trimLeadingWhitespace(choices[0].message.content);
    } else {
      return null;
    }
  } catch (e: any) {
    if (e?.response?.data?.error) {
      console.error(e?.response?.data?.error);
      throw new Error(e?.response?.data?.error?.message);
    } else {
      throw e;
    }
  }
}

// export async function openAIWithStream(
//   input: string,
//   openAiOptions: OpenAIOptions,
//   onContent: (content: string) => void,
//   onStop: () => void
// ): Promise<string | null> {
//   const options = { ...OpenAIDefaults(openAiOptions.apiKey), ...openAiOptions };
//   const engine = options.completionEngine!;
//
//   try {
//     const inputMessages: ChatCompletionRequestMessage[] = [{ role: "user", content: input }];
//     if (openAiOptions.chatPrompt && openAiOptions.chatPrompt.length > 0) {
//       inputMessages.unshift({ role: "system", content: openAiOptions.chatPrompt });
//     }
//     const response = await backOff(
//       () =>
//         new Promise((resolve, reject) => {
//           axios.post(`${options.baseUrl}/chat/completions`, {
//             messages: inputMessages,
//             temperature: options.temperature,
//             max_tokens: options.maxTokens,
//             top_p: 1,
//             frequency_penalty: 0,
//             presence_penalty: 0,
//             model: engine,
//             stream: true
//           }, {
//             responseType: 'stream',
//             headers: { Authorization: `Bearer ${options.apiKey}`,
//               "Content-Type": "application/json",
//               "Accept": "text/event-stream"
//             }
//           }).then((response) => {
//             let result = "";
//             response.data.on("data", (data: any) => {
//               let content = data.toString();
//               // console.log(content);
//               let isDone = false;
//               if (content.includes("data:")) {
//                 content += content.split("data:").map((s: string) => {
//                   if (s.includes("[DONE]")) {
//                     isDone = true;
//                     return "";
//                   } else if (s.trim().length == 0) {
//                     return "";
//                   } else {
//                     console.log("s:" + s);
//                     return JSON.parse(s)?.choices[0]?.delta?.content || "";
//                   }
//                 }).join("");
//               }
//
//               result += content;
//               onContent(content);
//               if (isDone) {
//                 resolve({ choices: [{ message: { content: result } }] } as unknown as CreateChatCompletionResponse);
//                 onStop();
//                 return;
//               }
//             });
//           }).catch((e) => {
//             reject(e);
//           });
//         }),
//       retryOptions
//     );
//     const choices = (response as CreateChatCompletionResponse)?.choices;
//     if (
//       choices &&
//       choices[0] &&
//       choices[0].message &&
//       choices[0].message.content &&
//       choices[0].message.content.length > 0
//     ) {
//       return trimLeadingWhitespace(choices[0].message.content);
//     } else {
//       return null;
//     }
//   } catch (e: any) {
//     if (e?.response?.data?.error) {
//       console.error(e?.response?.data?.error);
//       throw new Error(e?.response?.data?.error?.message);
//     } else {
//       throw e;
//     }
//   }
// }

function trimLeadingWhitespace(s: string): string {
  return s.replace(/^\s+/, "");
}<|MERGE_RESOLUTION|>--- conflicted
+++ resolved
@@ -1,19 +1,8 @@
-import {
-  ChatCompletionRequestMessage,
-  Configuration,
-  CreateChatCompletionResponse,
-  CreateImageRequestSizeEnum,
-  OpenAIApi
-} from "openai";
-
-// import "@logseq/libs";
+import { ChatCompletionRequestMessage, Configuration, CreateImageRequestSizeEnum, OpenAIApi } from "openai";
+import "@logseq/libs";
 import { backOff } from "exponential-backoff";
-// import axios from "axios";
-// import fetch from "typescript";
-// import fetch from "fetch-cross";
 
 export type DalleImageSize = 256 | 512 | 1024;
-
 export interface OpenAIOptions {
   apiKey: string;
   baseUrl?: string;
@@ -30,15 +19,15 @@
   completionEngine: "gpt-3.5-turbo",
   temperature: 1.0,
   maxTokens: 1000,
-  dalleImageSize: 1024
+  dalleImageSize: 1024,
 });
 
 const retryOptions = {
   numOfAttempts: 7,
   retry: (err: any) => {
-    if (err instanceof TypeError && err.message === "Failed to fetch") {
+    if (err instanceof TypeError && err.message === 'Failed to fetch') {
       // Handle the TypeError: Failed to fetch error
-      console.warn("retrying due to network error", err);
+      console.warn('retrying due to network error', err);
       return true;
     }
 
@@ -53,60 +42,35 @@
       console.warn("Rate limit exceeded. Retrying...");
       return true;
     }
-    if (err.response.status >= 500) {
+    if (err.response.status >= 500){
       return true;
     }
 
     return false;
-  }
+  },
 };
 
-<<<<<<< HEAD
-export async function whisper(file: File, openAiOptions: OpenAIOptions): Promise<string> {
-  const apiKey = openAiOptions.apiKey;
-  const baseUrl = openAiOptions.baseUrl ? "https://api.openai.com/v1" : openAiOptions.baseUrl;
-  const model = "whisper-1";
-
-  // Create a FormData object and append the file
-  const formData = new FormData();
-  formData.append("model", model);
-  formData.append("file", file);
-=======
 export async function whisper(file: File,openAiOptions:OpenAIOptions): Promise<string> {
     const apiKey = openAiOptions.apiKey;
+    const baseUrl = openAiOptions.baseUrl ? "https://api.openai.com/v1" : openAiOptions.baseUrl;
     const model = 'whisper-1';
-
+  
     // Create a FormData object and append the file
     const formData = new FormData();
     formData.append('model', model);
     formData.append('file', file);
-
+  
     // Send a request to the OpenAI API using a form post
     const response = await backOff(
->>>>>>> ed3c5fdd
-
-  // Send a request to the OpenAI API using a form post
-  const response = await backOff(
-    () => fetch(baseUrl + "/audio/transcriptions", {
-      method: "POST",
+
+    () => fetch(baseUrl + '/audio/transcriptions', {
+      method: 'POST',
       headers: {
-        "Authorization": `Bearer ${apiKey}`
+        'Authorization': `Bearer ${apiKey}`,
       },
-      body: formData
+      body: formData,
     }), retryOptions);
 
-<<<<<<< HEAD
-  // Check if the response status is OK
-  if (!response.ok) {
-    throw new Error(`Error transcribing audio: ${response.statusText}`);
-  }
-
-  // Parse the response JSON and extract the transcription
-  const jsonResponse = await response.json() as any;
-  return jsonResponse.text;
-}
-
-=======
     // Check if the response status is OK
     if (!response.ok) {
       throw new Error(`Error transcribing audio: ${response.statusText}`);
@@ -117,7 +81,6 @@
     return jsonResponse.text;
   }
 
->>>>>>> ed3c5fdd
 export async function dallE(
   prompt: string,
   openAiOptions: OpenAIOptions
@@ -125,7 +88,7 @@
   const options = { ...OpenAIDefaults(openAiOptions.apiKey), ...openAiOptions };
 
   const configuration = new Configuration({
-    apiKey: options.apiKey
+    apiKey: options.apiKey,
   });
 
   const openai = new OpenAIApi(configuration, options.baseUrl);
@@ -137,7 +100,7 @@
       openai.createImage({
         prompt,
         n: 1,
-        size: imageSizeRequest
+        size: imageSizeRequest,
       }),
     retryOptions
   );
@@ -152,34 +115,29 @@
   const engine = options.completionEngine!;
 
   const configuration = new Configuration({
-<<<<<<< HEAD
-    apiKey: options.apiKey
-=======
     basePath: options.completionEndpoint,
     apiKey: options.apiKey,
->>>>>>> ed3c5fdd
   });
 
   const openai = new OpenAIApi(configuration, options.baseUrl);
   try {
     if (engine.startsWith("gpt-3.5") || engine.startsWith("gpt-4")) {
-      const inputMessages: ChatCompletionRequestMessage[] = [{ role: "user", content: input }];
+      const inputMessages:ChatCompletionRequestMessage[] =  [{ role: "user", content: input }];
       if (openAiOptions.chatPrompt && openAiOptions.chatPrompt.length > 0) {
         inputMessages.unshift({ role: "system", content: openAiOptions.chatPrompt });
 
       }
       const response = await backOff(
         () =>
-           openai.createChatCompletion({
+          openai.createChatCompletion({
             messages: inputMessages,
             temperature: options.temperature,
             max_tokens: options.maxTokens,
             top_p: 1,
             frequency_penalty: 0,
             presence_penalty: 0,
-            model: engine
-          })
-        ,
+            model: engine,
+          }),
         retryOptions
       );
       const choices = response.data.choices;
@@ -196,15 +154,15 @@
       }
     } else {
       const response = await backOff(() =>
-          openai.createCompletion({
-            prompt: input,
-            temperature: options.temperature,
-            max_tokens: options.maxTokens,
-            top_p: 1,
-            frequency_penalty: 0,
-            presence_penalty: 0,
-            model: engine
-          }),
+        openai.createCompletion({
+          prompt: input,
+          temperature: options.temperature,
+          max_tokens: options.maxTokens,
+          top_p: 1,
+          frequency_penalty: 0,
+          presence_penalty: 0,
+          model: engine,
+        }),
         retryOptions
       );
       const choices = response.data.choices;
@@ -326,94 +284,6 @@
   }
 }
 
-// export async function openAIWithStream(
-//   input: string,
-//   openAiOptions: OpenAIOptions,
-//   onContent: (content: string) => void,
-//   onStop: () => void
-// ): Promise<string | null> {
-//   const options = { ...OpenAIDefaults(openAiOptions.apiKey), ...openAiOptions };
-//   const engine = options.completionEngine!;
-//
-//   try {
-//     const inputMessages: ChatCompletionRequestMessage[] = [{ role: "user", content: input }];
-//     if (openAiOptions.chatPrompt && openAiOptions.chatPrompt.length > 0) {
-//       inputMessages.unshift({ role: "system", content: openAiOptions.chatPrompt });
-//     }
-//     const response = await backOff(
-//       () =>
-//         new Promise((resolve, reject) => {
-//           axios.post(`${options.baseUrl}/chat/completions`, {
-//             messages: inputMessages,
-//             temperature: options.temperature,
-//             max_tokens: options.maxTokens,
-//             top_p: 1,
-//             frequency_penalty: 0,
-//             presence_penalty: 0,
-//             model: engine,
-//             stream: true
-//           }, {
-//             responseType: 'stream',
-//             headers: { Authorization: `Bearer ${options.apiKey}`,
-//               "Content-Type": "application/json",
-//               "Accept": "text/event-stream"
-//             }
-//           }).then((response) => {
-//             let result = "";
-//             response.data.on("data", (data: any) => {
-//               let content = data.toString();
-//               // console.log(content);
-//               let isDone = false;
-//               if (content.includes("data:")) {
-//                 content += content.split("data:").map((s: string) => {
-//                   if (s.includes("[DONE]")) {
-//                     isDone = true;
-//                     return "";
-//                   } else if (s.trim().length == 0) {
-//                     return "";
-//                   } else {
-//                     console.log("s:" + s);
-//                     return JSON.parse(s)?.choices[0]?.delta?.content || "";
-//                   }
-//                 }).join("");
-//               }
-//
-//               result += content;
-//               onContent(content);
-//               if (isDone) {
-//                 resolve({ choices: [{ message: { content: result } }] } as unknown as CreateChatCompletionResponse);
-//                 onStop();
-//                 return;
-//               }
-//             });
-//           }).catch((e) => {
-//             reject(e);
-//           });
-//         }),
-//       retryOptions
-//     );
-//     const choices = (response as CreateChatCompletionResponse)?.choices;
-//     if (
-//       choices &&
-//       choices[0] &&
-//       choices[0].message &&
-//       choices[0].message.content &&
-//       choices[0].message.content.length > 0
-//     ) {
-//       return trimLeadingWhitespace(choices[0].message.content);
-//     } else {
-//       return null;
-//     }
-//   } catch (e: any) {
-//     if (e?.response?.data?.error) {
-//       console.error(e?.response?.data?.error);
-//       throw new Error(e?.response?.data?.error?.message);
-//     } else {
-//       throw e;
-//     }
-//   }
-// }
-
 function trimLeadingWhitespace(s: string): string {
   return s.replace(/^\s+/, "");
 }