import {
  ChatCompletionRequestMessage,
  Configuration,
  CreateChatCompletionResponse, CreateCompletionResponse,
  CreateImageRequestSizeEnum,
  OpenAIApi
} from "openai";
import "@logseq/libs";
import { backOff } from "exponential-backoff";

export type DalleImageSize = 256 | 512 | 1024;
export interface OpenAIOptions {
  apiKey: string;
  completionEngine?: string;
  temperature?: number;
  maxTokens?: number;
  dalleImageSize?: DalleImageSize;
  chatPrompt?: string;
  completionEndpoint?: string;
}

const OpenAIDefaults = (apiKey: string): OpenAIOptions => ({
  apiKey,
  completionEngine: "gpt-3.5-turbo",
  temperature: 1.0,
  maxTokens: 1000,
  dalleImageSize: 1024,
});

const retryOptions = {
  numOfAttempts: 7,
  retry: (err: any) => {
    if (err instanceof TypeError && err.message === 'Failed to fetch') {
      // Handle the TypeError: Failed to fetch error
      console.warn('retrying due to network error', err);
      return true;
    }

    if (!err.response || !err.response.data || !err.response.data.error) {
      return false;
    }
    if (err.response.status === 429) {
      const errorType = err.response.data.error.type;
      if (errorType === "insufficient_quota") {
        return false;
      }
      console.warn("Rate limit exceeded. Retrying...");
      return true;
    }
    if (err.response.status >= 500) {
      return true;
    }

    return false;
  },
};

export async function whisper(file: File,openAiOptions:OpenAIOptions): Promise<string> {
    const apiKey = openAiOptions.apiKey;
    const baseUrl = openAiOptions.completionEndpoint ? "https://api.openai.com/v1" : openAiOptions.completionEndpoint;
    const model = 'whisper-1';
  
    // Create a FormData object and append the file
    const formData = new FormData();
    formData.append('model', model);
    formData.append('file', file);
  
    // Send a request to the OpenAI API using a form post
    const response = await backOff(

    () => fetch(baseUrl + '/audio/transcriptions', {
      method: 'POST',
      headers: {
        'Authorization': `Bearer ${apiKey}`,
      },
      body: formData,
    }), retryOptions);

    // Check if the response status is OK
    if (!response.ok) {
      throw new Error(`Error transcribing audio: ${response.statusText}`);
    }

    // Parse the response JSON and extract the transcription
    const jsonResponse = await response.json();
    return jsonResponse.text;
  }

export async function dallE(
  prompt: string,
  openAiOptions: OpenAIOptions
): Promise<string | undefined> {
  const options = { ...OpenAIDefaults(openAiOptions.apiKey), ...openAiOptions };

  const configuration = new Configuration({
    apiKey: options.apiKey,
    basePath: options.completionEndpoint
  });

  const openai = new OpenAIApi(configuration);
  const imageSizeRequest: CreateImageRequestSizeEnum =
    `${options.dalleImageSize}x${options.dalleImageSize}` as CreateImageRequestSizeEnum;

  const response = await backOff(
    () =>
      openai.createImage({
        prompt,
        n: 1,
        size: imageSizeRequest,
      }),
    retryOptions
  );
  return response.data.data[0].url;
}

export async function openAI(
  input: string,
  openAiOptions: OpenAIOptions
): Promise<string | null> {
  const options = { ...OpenAIDefaults(openAiOptions.apiKey), ...openAiOptions };
  const engine = options.completionEngine!;

  const configuration = new Configuration({
    basePath: options.completionEndpoint,
    apiKey: options.apiKey,
  });

  const openai = new OpenAIApi(configuration);
  try {
    if (engine.startsWith("gpt-3.5") || engine.startsWith("gpt-4")) {
      const inputMessages:ChatCompletionRequestMessage[] =  [{ role: "user", content: input }];
      if (openAiOptions.chatPrompt && openAiOptions.chatPrompt.length > 0) {
        inputMessages.unshift({ role: "system", content: openAiOptions.chatPrompt });

      }
      const response = await backOff(
        () =>
          openai.createChatCompletion({
            messages: inputMessages,
            temperature: options.temperature,
            max_tokens: options.maxTokens,
            top_p: 1,
            frequency_penalty: 0,
            presence_penalty: 0,
            model: engine,
          }),
        retryOptions
      );
      const choices = response.data.choices;
      if (
        choices &&
        choices[0] &&
        choices[0].message &&
        choices[0].message.content &&
        choices[0].message.content.length > 0
      ) {
        return trimLeadingWhitespace(choices[0].message.content);
      } else {
        return null;
      }
    } else {
      const response = await backOff(() =>
        openai.createCompletion({
          prompt: input,
          temperature: options.temperature,
          max_tokens: options.maxTokens,
          top_p: 1,
          frequency_penalty: 0,
          presence_penalty: 0,
          model: engine,
        }),
        retryOptions
      );
      const choices = response.data.choices;
      if (
        choices &&
        choices[0] &&
        choices[0].text &&
        choices[0].text.length > 0
      ) {
        return trimLeadingWhitespace(choices[0].text);
      } else {
        return null;
      }
    }
  } catch (e: any) {
    if (e?.response?.data?.error) {
      console.error(e?.response?.data?.error);
      throw new Error(e?.response?.data?.error?.message);
    } else {
      throw e;
    }
  }
}

export async function openAIWithStream(
  input: string,
  openAiOptions: OpenAIOptions,
  onContent: (content: string) => void,
  {signal = new AbortController().signal}
): Promise<string | null> {
  const options = { ...OpenAIDefaults(openAiOptions.apiKey), ...openAiOptions };
  const engine = options.completionEngine!;
  try {
    if (engine.startsWith("gpt-3.5") || engine.startsWith("gpt-4")) {
      const inputMessages: ChatCompletionRequestMessage[] = [{ role: "user", content: input }];
      if (openAiOptions.chatPrompt && openAiOptions.chatPrompt.length > 0) {
        inputMessages.unshift({ role: "system", content: openAiOptions.chatPrompt });
      }
      const body = {
        messages: inputMessages,
        temperature: options.temperature,
        max_tokens: options.maxTokens,
        top_p: 1,
        frequency_penalty: 0,
        presence_penalty: 0,
        model: engine,
        stream: true
      }
      const response = await backOff(
        () =>
          fetch(`${options.completionEndpoint}/chat/completions`, {
            method: "POST",
            body: JSON.stringify(body),
<<<<<<< HEAD
            headers: { Authorization: `Bearer ${options.apiKey}`,
              "Content-Type": "application/json",
              "Accept": "text/event-stream"
            },
            signal: signal
=======
            headers: {
              Authorization: `Bearer ${options.apiKey}`,
              'Content-Type': 'application/json',
              'Accept': 'text/event-stream'
            }
>>>>>>> fede9f79
          }).then((response) => {
            if (response.ok && response.body) {
              const reader = response.body.pipeThrough(new TextDecoderStream()).getReader();
              let result = ""
              const readStream = (): any =>
                reader.read().then(({
                                      value,
                                      done
                                    }) => {
                  if (done) {
                    reader.cancel();
<<<<<<< HEAD
                    return Promise.resolve({choices:[{message: {content: result}}]});
=======
                    onStop();
                    return Promise.resolve({ choices: [{ message: { content: result } }] });
>>>>>>> fede9f79
                  }

                  const data = getDataFromStreamValue(value);
                  if (!data || !data[0]) {
                    return readStream();
                  }

                  let res = ""
                  for (let i = 0; i < data.length; i++) {
                    res += data[i].choices[0]?.delta?.content || ""
                  }
                  result += res
                  onContent(res)
                  return readStream();
                });
              return readStream();
            } else {
              return Promise.reject(response);
            }
          }),
        retryOptions
      );
      const choices = (response as CreateChatCompletionResponse)?.choices;
      if (
        choices &&
        choices[0] &&
        choices[0].message &&
        choices[0].message.content &&
        choices[0].message.content.length > 0
      ) {
        return trimLeadingWhitespace(choices[0].message.content);
      } else {
        return null;
      }
    } else {
      const body = {
        prompt: input,
        temperature: options.temperature,
        max_tokens: options.maxTokens,
        top_p: 1,
        frequency_penalty: 0,
        presence_penalty: 0,
        model: engine,
        stream: true
      }
      const response = await backOff(
        () =>
          fetch(`${options.completionEndpoint}/completions`, {
            method: "POST",
            body: JSON.stringify(body),
            headers: {
              Authorization: `Bearer ${options.apiKey}`,
              'Content-Type': 'application/json',
              'Accept': 'text/event-stream'
            }
          }).then((response) => {
            if (response.ok && response.body) {
              const reader = response.body.pipeThrough(new TextDecoderStream()).getReader();
              let result = ""
              const readStream = (): any =>
                reader.read().then(({
                                      value,
                                      done
                                    }) => {
                  if (done) {
                    reader.cancel();
                    onStop();
                    return Promise.resolve({ choices: [{ text: result }]});
                  }

                  const data = getDataFromStreamValue(value);
                  if (!data || !data[0]) {
                    return readStream();
                  }

                  let res = ""
                  for (let i = 0; i < data.length; i++) {
                    res += data[i].choices[0]?.text || ""
                  }
                  result += res
                  onContent(res)
                  return readStream();
                });
              return readStream();
            } else {
              return Promise.reject(response);
            }
          }),
        retryOptions
      );
      const choices = (response as CreateCompletionResponse)?.choices;
      if (
        choices &&
        choices[0] &&
        choices[0].text &&
        choices[0].text.length > 0
      ) {
        return trimLeadingWhitespace(choices[0].text);
      } else {
        return null;
      }
    }
  } catch (e: any) {
    if (e?.response?.data?.error) {
      console.error(e?.response?.data?.error);
      throw new Error(e?.response?.data?.error?.message);
    } else {
      throw e;
    }
  }
}

function getDataFromStreamValue(value: string) {
  const matches = [...value.split("data:")];
  return matches.filter(content => content.trim().length > 0 && !content.trim().includes("[DONE]"))
    .map(match =>{
      try{
        return JSON.parse(match)
      } catch(e) {
        return null
      }
    });
}

function trimLeadingWhitespace(s: string): string {
  return s.replace(/^\s+/, "");
}<|MERGE_RESOLUTION|>--- conflicted
+++ resolved
@@ -59,12 +59,12 @@
     const apiKey = openAiOptions.apiKey;
     const baseUrl = openAiOptions.completionEndpoint ? "https://api.openai.com/v1" : openAiOptions.completionEndpoint;
     const model = 'whisper-1';
-  
+
     // Create a FormData object and append the file
     const formData = new FormData();
     formData.append('model', model);
     formData.append('file', file);
-  
+
     // Send a request to the OpenAI API using a form post
     const response = await backOff(
 
@@ -201,6 +201,7 @@
 ): Promise<string | null> {
   const options = { ...OpenAIDefaults(openAiOptions.apiKey), ...openAiOptions };
   const engine = options.completionEngine!;
+
   try {
     if (engine.startsWith("gpt-3.5") || engine.startsWith("gpt-4")) {
       const inputMessages: ChatCompletionRequestMessage[] = [{ role: "user", content: input }];
@@ -222,19 +223,12 @@
           fetch(`${options.completionEndpoint}/chat/completions`, {
             method: "POST",
             body: JSON.stringify(body),
-<<<<<<< HEAD
-            headers: { Authorization: `Bearer ${options.apiKey}`,
-              "Content-Type": "application/json",
-              "Accept": "text/event-stream"
-            },
-            signal: signal
-=======
             headers: {
               Authorization: `Bearer ${options.apiKey}`,
               'Content-Type': 'application/json',
               'Accept': 'text/event-stream'
-            }
->>>>>>> fede9f79
+            },
+            signal: signal
           }).then((response) => {
             if (response.ok && response.body) {
               const reader = response.body.pipeThrough(new TextDecoderStream()).getReader();
@@ -246,12 +240,7 @@
                                     }) => {
                   if (done) {
                     reader.cancel();
-<<<<<<< HEAD
-                    return Promise.resolve({choices:[{message: {content: result}}]});
-=======
-                    onStop();
                     return Promise.resolve({ choices: [{ message: { content: result } }] });
->>>>>>> fede9f79
                   }
 
                   const data = getDataFromStreamValue(value);
